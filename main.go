--- conflicted
+++ resolved
@@ -14,11 +14,8 @@
 	"time"
 
 	"github.com/dgrijalva/jwt-go"
-<<<<<<< HEAD
+	_ "github.com/mattn/go-sqlite3"
 	"gopkg.in/yaml.v3"
-=======
-	_ "github.com/mattn/go-sqlite3"
->>>>>>> 047d403d
 )
 
 const (
@@ -41,7 +38,6 @@
 	compression         = defaultCompressionMode
 )
 
-<<<<<<< HEAD
 func parseConfig() {
 	yamlBytes, err := ioutil.ReadFile("/enclave/mission_data_recorder.config")
 	if err != nil {
@@ -70,10 +66,10 @@
 	*destDir = config.DestDir
 	*sizeThreshold = config.SizeThreshold
 	*extraArgs = config.ExtraArgs
-=======
+}
+
 func init() {
 	flag.Var(&compression, "compression-mode", "Compression mode to use")
->>>>>>> 047d403d
 }
 
 func loadPrivateKey() (key interface{}, err error) {
